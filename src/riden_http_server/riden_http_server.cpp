--- conflicted
+++ resolved
@@ -114,7 +114,6 @@
 
 RidenHttpServer::RidenHttpServer(RidenModbus* modbus, RidenScpi* scpi, RidenModbusBridge* bridge, VXI_Server* vxi_server)
 {
-<<<<<<< HEAD
     this->_modbus = modbus;
     this->_scpi = scpi;
     this->_bridge = bridge;
@@ -129,32 +128,6 @@
         MDNS.addServiceTxt("lxi", "tcp", "path", "/");
         auto http_service = MDNS.addService("http", "tcp", port());
         MDNS.addServiceTxt("http", "tcp",  "path", "/");
-=======
-    server.on("/", HTTPMethod::HTTP_GET, std::bind(&RidenHttpServer::handle_root_get, this));
-    server.on("/psu/", HTTP_GET, std::bind(&RidenHttpServer::handle_psu_get, this));
-    server.on("/config/", HTTPMethod::HTTP_GET, std::bind(&RidenHttpServer::handle_config_get, this));
-    server.on("/config/", HTTPMethod::HTTP_POST, std::bind(&RidenHttpServer::handle_config_post, this));
-    server.on("/control/", HTTPMethod::HTTP_GET, std::bind(&RidenHttpServer::handle_control_get, this));
-    server.on("/status", HTTPMethod::HTTP_GET, std::bind(&RidenHttpServer::handle_status_get, this));
-    server.on("/set_i", HTTPMethod::HTTP_POST, std::bind(&RidenHttpServer::handle_set_i, this));
-    server.on("/set_v", HTTPMethod::HTTP_POST, std::bind(&RidenHttpServer::handle_set_v, this));
-    server.on("/toggle_out", HTTPMethod::HTTP_GET, std::bind(&RidenHttpServer::handle_toggle_out, this));
-    server.on("/disconnect_client/", HTTPMethod::HTTP_POST, std::bind(&RidenHttpServer::handle_disconnect_client_post, this));
-    server.on("/reboot/dongle/", HTTPMethod::HTTP_GET, std::bind(&RidenHttpServer::handle_reboot_dongle_get, this));
-    server.on("/firmware/update/", HTTPMethod::HTTP_POST,
-              std::bind(&RidenHttpServer::finish_firmware_update_post, this),
-              std::bind(&RidenHttpServer::handle_firmware_update_post, this));
-    server.on("/lxi/identification", HTTPMethod::HTTP_GET, std::bind(&RidenHttpServer::handle_lxi_identification, this));
-    server.on("/qps/modbus/", HTTPMethod::HTTP_GET, std::bind(&RidenHttpServer::handle_modbus_qps, this));
-    server.onNotFound(std::bind(&RidenHttpServer::handle_not_found, this));
-    server.begin(port());
-
-    if (MDNS.isRunning() && modbus.is_connected()) {
-        auto lxi_service = MDNS.addService(NULL, "lxi", "tcp", port()); // allows discovery by lxi-tools
-        MDNS.addServiceTxt(lxi_service, "path", "/");
-        auto http_service = MDNS.addService(NULL, "http", "tcp", port());
-        MDNS.addServiceTxt(http_service, "path", "/");
->>>>>>> d3339e8b
     }
 }
 
@@ -187,6 +160,12 @@
                 { this->_handlePsuConfigPage(request); });
     _server->on("/config/", HTTP_POST, [this](AsyncWebServerRequest *request)
                 { this->handle_config_post(request); });
+    server.on("/control/", HTTPMethod::HTTP_GET, std::bind(&RidenHttpServer::handle_control_get, this));
+    server.on("/status", HTTPMethod::HTTP_GET, std::bind(&RidenHttpServer::handle_status_get, this));
+    server.on("/set_i", HTTPMethod::HTTP_POST, std::bind(&RidenHttpServer::handle_set_i, this));
+    server.on("/set_v", HTTPMethod::HTTP_POST, std::bind(&RidenHttpServer::handle_set_v, this));
+    server.on("/toggle_out", HTTPMethod::HTTP_GET, std::bind(&RidenHttpServer::handle_toggle_out, this));
+
     _server->on("/disconnect_client/", HTTP_POST, [this](AsyncWebServerRequest *request)
                 { this->handle_disconnect_client_post(request); });
     _server->on("/reboot/dongle/", HTTP_GET, [this](AsyncWebServerRequest *request)
@@ -299,7 +278,6 @@
 
 void RidenHttpServer::handle_root_get(AsyncWebServerRequest *request)
 {
-<<<<<<< HEAD
     AsyncResponseStream *response = request->beginResponseStream("text/html");
     response->print(HTML_HEADER);
 
@@ -314,21 +292,6 @@
     }
     response->print(HTML_FOOTER);
     request->send(response);
-=======
-    server.setContentLength(CONTENT_LENGTH_UNKNOWN);
-    server.send(200, "text/html", HTML_HEADER);
-    if (modbus.is_connected()) {
-        send_dongle_info();
-        send_power_supply_info();
-        send_network_info();
-        send_services();
-        send_connected_clients();
-    } else {
-        server.sendContent_P(HTML_NO_CONNECTION_BODY);
-    }
-    server.sendContent_P(HTML_FOOTER);
-    server.sendContent("");
->>>>>>> d3339e8b
 }
 
 void RidenHttpServer::handle_psu_get(AsyncWebServerRequest *request)
@@ -424,7 +387,6 @@
         response->print("</table>");
         response->print("</div>");
     } else {
-<<<<<<< HEAD
         response->print(HTML_NO_CONNECTION_BODY);
     }
     response->print(HTML_FOOTER);
@@ -442,42 +404,6 @@
     return String(riden_config.get_uart_baudrate());
   }
   return String();
-=======
-        server.sendContent_P(HTML_NO_CONNECTION_BODY);
-    }
-    server.sendContent_P(HTML_FOOTER);
-    server.sendContent("");
-}
-
-void RidenHttpServer::handle_config_get()
-{
-    server.setContentLength(CONTENT_LENGTH_UNKNOWN);
-    server.send(200, "text/html", HTML_HEADER);
-    server.sendContent_P(HTML_CONFIG_BODY_1);
-    String configured_tz = riden_config.get_timezone_name();
-    for (int i = 0; i < riden_config.get_number_of_timezones(); i++) {
-        const Timezone &timezone = riden_config.get_timezone(i);
-        String name = timezone.name;
-        if (name == configured_tz) {
-            server.sendContent("<option value='" + name + "' selected>" + name + "</option>");
-        } else {
-            server.sendContent("<option value='" + name + "'>" + name + "</option>");
-        }
-    }
-    server.sendContent_P(HTML_CONFIG_BODY_2);
-    uint32_t uart_baudrate = riden_config.get_uart_baudrate();
-    for (uint32_t option : uart_baudrates) {
-        String option_string(option, 10);
-        if (option == uart_baudrate) {
-            server.sendContent("<option value='" + option_string + "' selected>" + option_string + "</option>");
-        } else {
-            server.sendContent("<option value='" + option_string + "'>" + option_string + "</option>");
-        }
-    }
-    server.sendContent_P(HTML_CONFIG_BODY_3);
-    server.sendContent_P(HTML_FOOTER);
-    server.sendContent("");
->>>>>>> d3339e8b
 }
 
 void RidenHttpServer::_handlePsuConfigPage(AsyncWebServerRequest *request)
@@ -497,60 +423,7 @@
     riden_config.set_uart_baudrate(uart_baudrate);
     riden_config.commit();
 
-<<<<<<< HEAD
     send_redirect_self(request);
-=======
-    send_redirect_self();
-}
-
-void RidenHttpServer::handle_firmware_update_post()
-{
-    HTTPUpload &upload = server.upload();
-
-    if (upload.status == UPLOAD_FILE_START) {
-        // if(_debug) Serial.setDebugOutput(true);
-        uint32_t maxSketchSpace;
-
-        WiFiUDP::stopAll();
-        maxSketchSpace = (ESP.getFreeSketchSpace() - 0x1000) & 0xFFFFF000;
-
-        if (!Update.begin(maxSketchSpace)) { // start with max available size
-            Update.end();
-        }
-    } else if (upload.status == UPLOAD_FILE_WRITE) {
-        if (Update.write(upload.buf, upload.currentSize) != upload.currentSize) {
-        }
-    } else if (upload.status == UPLOAD_FILE_END) {
-        Update.end(true);
-    } else if (upload.status == UPLOAD_FILE_ABORTED) {
-        Update.end();
-    }
-    yield();
-}
-
-void RidenHttpServer::finish_firmware_update_post()
-{
-    if (Update.hasError()) {
-        server.client().setNoDelay(true);
-        server.setContentLength(CONTENT_LENGTH_UNKNOWN);
-        server.send(200, "text/html", HTML_HEADER);
-        server.sendContent_P(HTML_DONGLE_UPDATE_1);
-        server.sendContent(Update.getErrorString());
-        server.sendContent_P(HTML_DONGLE_UPDATE_2);
-        server.sendContent_P(HTML_FOOTER);
-        server.sendContent("");
-    } else {
-        server.client().setNoDelay(true);
-        server.setContentLength(CONTENT_LENGTH_UNKNOWN);
-        server.send(200, "text/html", HTML_HEADER);
-        server.sendContent_P(HTML_REBOOTING_DONGLE_UPDATE_BODY);
-        server.sendContent_P(HTML_FOOTER);
-        server.sendContent("");
-        delay(100);
-        server.client().stop();
-        ESP.restart();
-    }
->>>>>>> d3339e8b
 }
 
 void RidenHttpServer::handle_disconnect_client_post(AsyncWebServerRequest *request)
@@ -579,7 +452,6 @@
     if (config_arg == "true") {
         riden_config.set_config_portal_on_boot();
         riden_config.commit();
-<<<<<<< HEAD
         response->print(HTML_REBOOTING_DONGLE_CONFIG_PORTAL_BODY_1);
         response->print(WiFi.getHostname());
         response->print(HTML_REBOOTING_DONGLE_CONFIG_PORTAL_BODY_2);
@@ -588,71 +460,12 @@
     }
     response->print(HTML_FOOTER);
     response->print("");
-=======
-        server.sendContent_P(HTML_REBOOTING_DONGLE_CONFIG_PORTAL_BODY_1);
-        server.sendContent(WiFi.getHostname());
-        server.sendContent_P(HTML_REBOOTING_DONGLE_CONFIG_PORTAL_BODY_2);
-    } else {
-        server.sendContent_P(HTML_REBOOTING_DONGLE_BODY);
-    }
-    server.sendContent_P(HTML_FOOTER);
-    server.sendContent("");
->>>>>>> d3339e8b
     delay(500);
     LittleFS.end();
     ESP.restart();
     delay(1000);
 }
 
-<<<<<<< HEAD
-// void RidenHttpServer::send_as_chunks(AsyncResponseStream* response, const char *str)
-// {
-//     const size_t chunk_length = 1000;
-//     size_t length = strlen(str);
-//     for (size_t start_pos = 0; start_pos < length; start_pos += chunk_length) {
-//         size_t end_pos = min(start_pos + chunk_length, length);
-//         response->print(&(str[start_pos]), end_pos - start_pos);
-//         yield();
-//     }
-// }
-
-void RidenHttpServer::send_redirect_root(AsyncWebServerRequest *request)
-{
-    AsyncResponseStream *response = request->beginResponseStream("text/html");
-    response->print("<body>");
-    response->print("<script>");
-    response->print("  window.location = '/';");
-    response->print("</script>");
-    response->print("</body>");
-    response->print("</html>");
-    response->print("");
-    request->send(response);
-}
-
-void RidenHttpServer::send_redirect_self(AsyncWebServerRequest *request)
-{
-    AsyncResponseStream *response = request->beginResponseStream("text/html");
-    response->print("<html>");
-    response->print("<body>");
-    response->print("<script>");
-    response->print("  location.replace('");
-    response->print(request->url());
-    response->print("');");
-    response->print("</script>");
-    response->print("</body>");
-    response->print("</html>");
-    response->print("");
-    request->send(response);
-}
-
-void RidenHttpServer::send_dongle_info(AsyncResponseStream *response)
-{
-    response->print("        <div class='box'>");
-    response->print("            <h2>Riden Dongle</h2>");
-    response->print("            <table class='info'>");
-    response->print("                <tbody>");
-    send_info_row(response, "Version", RidenDongle::version_string);
-=======
 
 void RidenHttpServer::handle_control_get(void)
 {
@@ -737,36 +550,42 @@
     }
 }
 
-void RidenHttpServer::send_redirect_root()
-{
-    server.setContentLength(CONTENT_LENGTH_UNKNOWN);
-    server.send(200, "text/html", "<html><body><script>window.location = '/';</script></body></html>");
-    server.sendContent("");
-}
-
-void RidenHttpServer::send_redirect_self()
-{
-    server.setContentLength(CONTENT_LENGTH_UNKNOWN);
-    server.send(200, "text/html", "<html>");
-    server.sendContent("<body>");
-    server.sendContent("<script>");
-    server.sendContent("  location.replace('");
-    server.sendContent(server.uri());
-    server.sendContent("');");
-    server.sendContent("</script>");
-    server.sendContent("</body>");
-    server.sendContent("</html>");
-    server.sendContent("");
-}
-
-void RidenHttpServer::send_dongle_info()
-{
-    server.sendContent("        <div class='box'>");
-    server.sendContent("            <h2>Riden Dongle</h2>");
-    server.sendContent("            <table class='info'>");
-    server.sendContent("                <tbody>");
-    send_info_row("Version", RidenDongle::version_string);
->>>>>>> d3339e8b
+void RidenHttpServer::send_redirect_root(AsyncWebServerRequest *request)
+{
+    AsyncResponseStream *response = request->beginResponseStream("text/html");
+    response->print("<body>");
+    response->print("<script>");
+    response->print("  window.location = '/';");
+    response->print("</script>");
+    response->print("</body>");
+    response->print("</html>");
+    response->print("");
+    request->send(response);
+}
+
+void RidenHttpServer::send_redirect_self(AsyncWebServerRequest *request)
+{
+    AsyncResponseStream *response = request->beginResponseStream("text/html");
+    response->print("<html>");
+    response->print("<body>");
+    response->print("<script>");
+    response->print("  location.replace('");
+    response->print(request->url());
+    response->print("');");
+    response->print("</script>");
+    response->print("</body>");
+    response->print("</html>");
+    response->print("");
+    request->send(response);
+}
+
+void RidenHttpServer::send_dongle_info(AsyncResponseStream *response)
+{
+    response->print("        <div class='box'>");
+    response->print("            <h2>Riden Dongle</h2>");
+    response->print("            <table class='info'>");
+    response->print("                <tbody>");
+    send_info_row(response, "Version", RidenDongle::version_string);
     if (RidenDongle::build_time != nullptr) {
         send_info_row(response, "Build Time", RidenDongle::build_time);
     }
@@ -904,20 +723,12 @@
     unsigned long end = millis();
     double qps = 1000.0 * double(100) / double(end - start);
     LOG_F("qps = %f\r\n", qps);
-<<<<<<< HEAD
     response->print("<p>Result = ");
     response->print(String(qps, 1));
     response->print(" queries/second</p>");
     response->print(HTML_FOOTER);
     response->print("");
     request->send(response);
-=======
-    server.sendContent("<p>Result = ");
-    server.sendContent(String(qps, 1));
-    server.sendContent(" queries/second</p>");
-    server.sendContent_P(HTML_FOOTER);
-    server.sendContent("");
->>>>>>> d3339e8b
 }
 
 void RidenHttpServer::handle_lxi_identification(AsyncWebServerRequest *request)
