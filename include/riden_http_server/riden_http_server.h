#pragma once

#include <LittleFS.h>
#include <ESPAsyncWebServer.h>
#include <riden_modbus/riden_modbus.h>
#include <riden_modbus_bridge/riden_modbus_bridge.h>
#include <riden_scpi/riden_scpi.h>
#include <vxi11_server/vxi_server.h>

#define HTTP_RAW_PORT 80

namespace RidenDongle
{

class RidenHttpServer
{
  public:
    RidenHttpServer(RidenModbus* modbus, RidenScpi* scpi, RidenModbusBridge* bridge, VXI_Server* vxi_server);
    void advertiseMDNS();
    bool begin();
    void loop(void);
    uint16_t port();
    void showIp();

  private:
<<<<<<< HEAD
    RidenModbus* _modbus;
    RidenScpi* _scpi;
    RidenModbusBridge* _bridge;
    VXI_Server* _vxi_server;

    void handle_root_get(AsyncWebServerRequest *request);
    void handle_psu_get(AsyncWebServerRequest *request);
    void handle_config_get(AsyncWebServerRequest *request);
    void handle_config_post(AsyncWebServerRequest *request);
    void handle_disconnect_client_post(AsyncWebServerRequest *request);
    void handle_reboot_dongle_get(AsyncWebServerRequest *request);
    void handle_firmware_update_post(AsyncWebServerRequest *request);
    void finish_firmware_update_post(AsyncWebServerRequest *request);
    void handle_lxi_identification(AsyncWebServerRequest *request);
    void handle_not_found(AsyncWebServerRequest *request);

    void handle_modbus_qps(AsyncWebServerRequest *request);
    void send_redirect_root(AsyncWebServerRequest *request);
    void send_redirect_self(AsyncWebServerRequest *request);

    void send_dongle_info(AsyncResponseStream *response);
    void send_network_info(AsyncResponseStream *response);
    void send_services(AsyncResponseStream *response);
    void send_power_supply_info(AsyncResponseStream *response);
    void send_connected_clients(AsyncResponseStream *response);

    //void send_as_chunks(AsyncResponseStream *response, const char *str);
    void send_info_row(AsyncResponseStream *response, const String key, const String value);
    void send_client_row(AsyncResponseStream *response, const IPAddress &ip, const String protocol);
=======
    RidenModbus &modbus;
    RidenScpi &scpi;
    RidenModbusBridge &bridge;
    VXI_Server &vxi_server;
    ESP8266WebServer server;

    void handle_root_get();
    void handle_psu_get();
    void handle_config_get();
    void handle_config_post();
    void handle_disconnect_client_post();
    void handle_reboot_dongle_get();
    void handle_firmware_update_post();
    void finish_firmware_update_post();
    void handle_lxi_identification();
    void handle_not_found();
    void handle_control_get();
    void handle_status_get();
    void handle_set_i();
    void handle_set_v();
    void handle_toggle_out();
    
    void handle_modbus_qps();
    void send_redirect_root();
    void send_redirect_self();

    void send_dongle_info();
    void send_network_info();
    void send_services();
    void send_power_supply_info();
    void send_connected_clients();

    void send_as_chunks(const char *str);
    void send_info_row(const String key, const String value);
    void send_client_row(const IPAddress &ip, const String protocol);
>>>>>>> d3339e8b

    const char *get_firmware_version();
    const char *get_serial_number();

    bool _readWiFiCredentials(String &ssid, String &password);
    void _startAPMode();
    void _connectToWiFi(const String &ssid, const String &password);
    bool _writeWiFiCredentials(const String &ssid, const String &password);
    void _onOTAEnd(bool success);
    void _handleSaveWiFi(AsyncWebServerRequest *request);
    void _handleClearWiFi(AsyncWebServerRequest *request);
    void _handlePage(AsyncWebServerRequest *request, const char *pagePath = "/html/index.html");
    String _htmlProcessor(const String &var);
    void _handlePsuConfigPage(AsyncWebServerRequest *request);
    String _htmlPsuConfigPageProcessor(const String &var);

    AsyncWebServer *_server;    
};

} // namespace RidenDongle
<|MERGE_RESOLUTION|>--- conflicted
+++ resolved
@@ -23,7 +23,6 @@
     void showIp();
 
   private:
-<<<<<<< HEAD
     RidenModbus* _modbus;
     RidenScpi* _scpi;
     RidenModbusBridge* _bridge;
@@ -39,7 +38,12 @@
     void finish_firmware_update_post(AsyncWebServerRequest *request);
     void handle_lxi_identification(AsyncWebServerRequest *request);
     void handle_not_found(AsyncWebServerRequest *request);
-
+    void handle_control_get(AsyncWebServerRequest *request);
+    void handle_status_get(AsyncWebServerRequest *request);
+    void handle_set_i(AsyncWebServerRequest *request);
+    void handle_set_v(AsyncWebServerRequest *request);
+    void handle_toggle_out(AsyncWebServerRequest *request);
+    
     void handle_modbus_qps(AsyncWebServerRequest *request);
     void send_redirect_root(AsyncWebServerRequest *request);
     void send_redirect_self(AsyncWebServerRequest *request);
@@ -53,43 +57,6 @@
     //void send_as_chunks(AsyncResponseStream *response, const char *str);
     void send_info_row(AsyncResponseStream *response, const String key, const String value);
     void send_client_row(AsyncResponseStream *response, const IPAddress &ip, const String protocol);
-=======
-    RidenModbus &modbus;
-    RidenScpi &scpi;
-    RidenModbusBridge &bridge;
-    VXI_Server &vxi_server;
-    ESP8266WebServer server;
-
-    void handle_root_get();
-    void handle_psu_get();
-    void handle_config_get();
-    void handle_config_post();
-    void handle_disconnect_client_post();
-    void handle_reboot_dongle_get();
-    void handle_firmware_update_post();
-    void finish_firmware_update_post();
-    void handle_lxi_identification();
-    void handle_not_found();
-    void handle_control_get();
-    void handle_status_get();
-    void handle_set_i();
-    void handle_set_v();
-    void handle_toggle_out();
-    
-    void handle_modbus_qps();
-    void send_redirect_root();
-    void send_redirect_self();
-
-    void send_dongle_info();
-    void send_network_info();
-    void send_services();
-    void send_power_supply_info();
-    void send_connected_clients();
-
-    void send_as_chunks(const char *str);
-    void send_info_row(const String key, const String value);
-    void send_client_row(const IPAddress &ip, const String protocol);
->>>>>>> d3339e8b
 
     const char *get_firmware_version();
     const char *get_serial_number();
